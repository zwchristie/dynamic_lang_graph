--- conflicted
+++ resolved
@@ -68,9 +68,6 @@
     custom_token_endpoint: Optional[str] = None
     custom_conversation_endpoint: Optional[str] = None
     custom_api_key: Optional[SecretStr] = None
-<<<<<<< HEAD
-    custom_tenant_id: Optional[str] = None
-=======
     
     @property
     def use_ssl(self) -> bool:
@@ -92,6 +89,5 @@
                     "ssl_keyfile": str(key_path)
                 }
         return None
->>>>>>> 8eb65a88
 
 settings = Settings()